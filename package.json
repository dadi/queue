--- conflicted
+++ resolved
@@ -27,12 +27,7 @@
     "env-test": "^1.0.0",
     "fakeredis": "^1.0.3",
     "ink-docstrap": "^1.3.0",
-<<<<<<< HEAD
-    "mocha": "^3.2.0",
-=======
-    "istanbul": "^1.1.0-alpha.1",
     "mocha": "^5.2.0",
->>>>>>> 8098d2ad
     "mock-require": "^3.0.1",
     "nyc": "^14.0.0",
     "redis": "^2.6.4",
